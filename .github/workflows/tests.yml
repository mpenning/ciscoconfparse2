---
# Useful walk-throughs...
#     https://www.jeffgeerling.com/blog/2020/travis-cis-new-pricing-plan-threw-wrench-my-open-source-works
#     https://blog.dennisokeeffe.com/blog/2021-08-08-pytest-with-github-actions
# Thanks to Pallets/flask for a useful test.yaml template...
#     https://github.com/pallets/flask/blob/main/.github/workflows/tests.yaml
#
name: 'Tests'
on:
  push:
    branches:
      - 'main'
      - '*.x'
    paths-ignore:
      - 'docs/**'
      - '*.md'
      - '*.rst'
  pull_request:
    branches:
      - 'main'
      - '*.x'
    paths-ignore:
      - 'docs/**'
      - '*.md'
      - '*.rst'
jobs:
  pytest:
    name: '${{ matrix.name }}'
    runs-on: '${{ matrix.os }}'
    strategy:
      fail-fast: false
      matrix:
        include:
          - {name: 'Linux', python: '3.11', os: 'ubuntu-latest', tox: 'py311'}
          - {name: 'Windows', python: '3.11', os: 'windows-latest', tox: 'py311'}
          - {name: 'Mac', python: '3.11', os: 'macos-latest', tox: 'py311'}
          - {name: '3.13', python: '3.13', os: 'ubuntu-latest', tox: 'py313'}
          - {name: '3.12', python: '3.12', os: 'ubuntu-latest', tox: 'py312'}
          - {name: '3.11', python: '3.11', os: 'ubuntu-latest', tox: 'py311'}
          - {name: '3.10', python: '3.10', os: 'ubuntu-latest', tox: 'py310'}
          - {name: '3.9', python: '3.9', os: 'ubuntu-latest', tox: 'py39'}
          - {name: 'PyPy', python: 'pypy-3.10', os: 'ubuntu-latest', tox: 'pypy310'}
          - {name: 'Minimum Versions', python: '3.11', os: 'ubuntu-latest', tox: 'py311'}
    steps:
<<<<<<< HEAD
      - uses: 'actions/checkout@v4'
=======
      - uses: 'actions/checkout@08c6903cd8c0fde910a37f88322edcfb5dd907a8'  # v5.0.0
>>>>>>> cc7fe3b6
      - uses: 'actions/setup-python@v6'
        with:
          python-version: '${{ matrix.python }}'
      - name: 'Display Python version'
        run: 'python -c ''import sys; print(sys.version)'''
      - name: "Install the latest version of uv"
        uses: "astral-sh/setup-uv@v6"
        with:
          version: "latest"
      - name: 'Install dependencies on Ubuntu Linux / Windows / MacOS'
        run: |
          true  ###############################################################
          true  # install pip
          true  #     asterisk globbing is fragile
          true  ###############################################################
          python -m pip install --upgrade pip
          true  ###############################################################
          true  #     Install all dependencies, including dev deps
          true  #         then install ourself
          true  #
          true  #     Use --system to install to the test runner system python
          true  ###############################################################
          uv pip install --system -r pyproject.toml --extra dev .
      - name: 'Run pytest'
        working-directory: "tests"
        run: |-
          true  ###############################################################
          true  # use pytest dot path because it's portable across
          true  #     windows and unix
          true  ###############################################################
          pytest .<|MERGE_RESOLUTION|>--- conflicted
+++ resolved
@@ -42,11 +42,7 @@
           - {name: 'PyPy', python: 'pypy-3.10', os: 'ubuntu-latest', tox: 'pypy310'}
           - {name: 'Minimum Versions', python: '3.11', os: 'ubuntu-latest', tox: 'py311'}
     steps:
-<<<<<<< HEAD
-      - uses: 'actions/checkout@v4'
-=======
       - uses: 'actions/checkout@08c6903cd8c0fde910a37f88322edcfb5dd907a8'  # v5.0.0
->>>>>>> cc7fe3b6
       - uses: 'actions/setup-python@v6'
         with:
           python-version: '${{ matrix.python }}'
