<<<<<<< HEAD
=======
myst-parser==4.0.1
>>>>>>> 046df7a0
numpydoc==1.9.0
pydocstyle==6.3.0
# Please keep documentation packages pinned to exact version numbers for the
# best control over documentation output.
<<<<<<< HEAD
Sphinx == 6.2.1
=======
Sphinx==8.2.3
>>>>>>> 046df7a0
<|MERGE_RESOLUTION|>--- conflicted
+++ resolved
@@ -1,13 +1,6 @@
-<<<<<<< HEAD
-=======
 myst-parser==4.0.1
->>>>>>> 046df7a0
 numpydoc==1.9.0
 pydocstyle==6.3.0
 # Please keep documentation packages pinned to exact version numbers for the
 # best control over documentation output.
-<<<<<<< HEAD
-Sphinx == 6.2.1
-=======
-Sphinx==8.2.3
->>>>>>> 046df7a0
+Sphinx==8.2.3